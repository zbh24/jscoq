<?xml version="1.0" encoding="utf-8"?>
<!DOCTYPE html PUBLIC "-//W3C//DTD XHTML 1.1//EN"
          "http://www.w3.org/TR/xhtml11/DTD/xhtml11.dtd">
<html xmlns="http://www.w3.org/1999/xhtml">
  <head>
    <title>JsCoq toplevel</title>
    <meta http-equiv="Content-Type" content="text/html; charset=utf-8" />
    <link rel="stylesheet" href="css/bootstrap.min.css" />
<<<<<<< HEAD
    <link rel="stylesheet" href="css/editor-base.css" type="text/css" media="screen">
    <link rel="stylesheet" href="css/jscoq.css" type="text/css" media="screen">
=======
    <link rel="stylesheet" href="ejs/pace.css" />
    <link rel="stylesheet" href="css/jscoq.css" />
>>>>>>> 8c5de49a
    <script type="text/javascript">

      window.onhashchange = function() { window.location.reload() }
      var hash = window.location.hash.replace(/^#/,"");
      var fields = hash.split(/&/);
      var prefix = "";
      var version = "";
      for(var f in fields){
        var data = fields[f].split(/=/);
        if(data[0] == "version"){
          version = data[1].replace(/%20|%2B/g,"+");
          break;
        }
      }
      function load_script(url){
        var fileref=document.createElement('script');
        fileref.async = false;
        fileref.setAttribute("type","text/javascript");
        fileref.setAttribute("src", prefix+(version==""?"":(version+"/"))+url);
        document.getElementsByTagName("head")[0].appendChild(fileref);
      }
     function loadscript(url) { load_script(url); }

     load_script("ejs/pace.min.js")
         /* load_script("filesys/cmas/runtime.js");
            load_script("filesys/cmas/predefined_exceptions.js");
            load_script("filesys/cmas/stdlib.js");
            load_script("filesys/cmas/bigint.cmo.js"); */
     load_script("jscoqtop.js");
    </script>
  </head>
  <body>
    <div id="toplevel-container">
      <a href="" >
          Welcome to JsCoq 0.2s, castles edition!
      </a>
      <pre id="output"></pre>
      <div>
        <div id="sharp" class="sharp"></div>
        <textarea id="userinput">Loading...</textarea>
        <button type="button" class="btn btn-default"
                id="btn-share">Share</button>
      </div>
    </div>
    <div id="toplevel-side">
      <div id="info-side">
        <p>WARNING: This is alpha software and not ready to use yet, beware of buggy chrome versions (<a href="jscoq.html">README</a>) </p>
      </div>
      <div class="msg-area" id="goal-info-area">
      </div>
      <!-- Move to tabs -->
      <div class="msg-area" id="query-info-area">
      </div>
      <div class="msg-area" id="jscoq-log-area">
      </div>
    </div>
  </body>
</html><|MERGE_RESOLUTION|>--- conflicted
+++ resolved
@@ -6,13 +6,8 @@
     <title>JsCoq toplevel</title>
     <meta http-equiv="Content-Type" content="text/html; charset=utf-8" />
     <link rel="stylesheet" href="css/bootstrap.min.css" />
-<<<<<<< HEAD
-    <link rel="stylesheet" href="css/editor-base.css" type="text/css" media="screen">
-    <link rel="stylesheet" href="css/jscoq.css" type="text/css" media="screen">
-=======
     <link rel="stylesheet" href="ejs/pace.css" />
     <link rel="stylesheet" href="css/jscoq.css" />
->>>>>>> 8c5de49a
     <script type="text/javascript">
 
       window.onhashchange = function() { window.location.reload() }
