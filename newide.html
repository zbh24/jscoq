--- conflicted
+++ resolved
@@ -27,27 +27,18 @@
                 Firefox browser.
               </p>
               <p>
-                We assume familiarity with Coq. Alt/Meta-Enter go the
-                point; Alt-N/P moves through the proof; Alt-"Right
-                Arrow" or the power icons toogles the goal panel.
-                Loading times should be reasonably snappy, but please
-                be a bit patient.
+                We assume familiarity with Coq. Alt-Enter go the
+                point; Alt-N/P moves through the proof; F8 or the
+                power icon toogles the goal panel. Loading times
+                should be reasonably snappy, but please be a bit
+                patient.
               </p>
               <h4>An example proof in Coq! </h4>
               <p>
-<<<<<<< HEAD
                 A typical first proof in Coq is the commutativity of
                 addition over natural numbers. In the standard
                 library, it is quite straigforward to do, as you can
                 see below.
-=======
-                Place the cursor somewhere below and press Ctrl-Enter
-                to go to the point. Ctrl-N/P will move you throu the
-                proof, F8 or the icon will hide/show
-                the goal panel. We currently load 100MiB of libraries,
-                so be patient the first time, you can see the progress
-                by opening the right panel.
->>>>>>> 0b4f882f
               </p>
           </div>
         <div>
