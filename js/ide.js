var IDELayout;
var Editor;

(function(){

    var SEP_SIZE = 6;
    var DOT_R = /\.$|\.\s/;

    Array.prototype.last = function() { return this[this.length-1]; };

    IDELayout = function() {

        this.left_panel    = document.getElementById('left-panel');
        this.toolsbar      = document.getElementById('toolsbar');
        this.right_panel   = document.getElementById('right-panel');
        this.script_panel  = document.getElementById('script-panel');
        this.goal_panel    = document.getElementById('goal-panel');
        this.goal_text = document.getElementById("goal-text");
        this.message_panel = document.getElementById('message-panel');
        this.vsep          = document.getElementById('vsep');
        this.hsep          = document.getElementById('hsep');
        this.editor        = new Editor('coq', this.script_panel.getElementsByTagName('textarea')[0]);

        var self = this;
<<<<<<< HEAD
        this.toolsbar.addEventListener('click',  function(evt){ self.toolbarClickHandler(evt); });
        window.addEventListener       ('load',   function(evt){ self.fitToScreen(evt); });
        window.addEventListener       ('resize', function(evt){ self.fitToScreen(evt); });

        /* Setup Coq */

        function add_to_log(txt) {
            var txt_span = document.createElement("span");
            txt_span.textContent = txt;
            var lb = document.getElementById("message-panel");
            lb.insertBefore(txt_span, lb.firstChild);
        }

        // On error we go back to the last sid.

        // NOTE: This is only called on jsCoq.commit() for parser
        // errors we must handle the error at jsCoq.add time.
        jsCoq.onError = function(e) { console.log(e.toString());
                                      // add_to_log(e.toString());
                                      self.editor.popStatement();
                                    };

        jsCoq.onLog   = function(e) { var estr = e.toString();
                                      console.log(estr);
                                      // Hack
                                      var errstr = "ErrorMsg";
                                      if (estr.indexOf(errstr) != -1) {
                                          add_to_log(estr);
                                      }
                                    };

=======
        this.toolsbar.addEventListener('click', function(evt){ self.toolbarClickHandler(evt); });
        window.addEventListener('load', function(evt){self.onload(evt);});
    };
    
    IDELayout.prototype.onload = function(evt) {
        var jscoqscript = document.createElement('script');
        jscoqscript.type = 'text/javascript';
        document.head.appendChild(jscoqscript);
        var self = this;
        jscoqscript.onload = function(evt){self.setupCoq(evt);};
        jscoqscript.src = 'coq-js/jscoq.js';
    };
    
    IDELayout.prototype.setupCoq = function() {
        var self = this;
        jsCoq.onError = function(e){self.printCoqEvent(e);};
        jsCoq.onLog = function(e){// Hack
                                  if (e.toString().indexOf("ErrorMsg") != -1)
                                          self.printCoqEvent(e);
                                 };
>>>>>>> fdbf3597
        // Initial sid.
        jsCoq.sid = [];
        jsCoq.sid.push(jsCoq.init());
        this.goal_text.innerHTML = jsCoq.version();
    };
    
    IDELayout.prototype.printCoqEvent = function(coqevt) {
        var span = document.createElement('span');
        span.innerHTML = coqevt.toString();
        this.message_panel.insertBefore(this.message_panel.firstChild);
    };
    
    IDELayout.prototype.toolbarClickHandler = function(evt) {

        var target = evt.target;

        switch (target.name) {

            case 'ceiling' :
                // EG: Uh uh
                while(this.editor.popStatement());
                break;

            case 'floor' :
                while(this.editor.eatNextStatement());
                break;

            case 'up' :
                this.editor.popStatement();
                break;

            case 'down' :
                this.editor.eatNextStatement();
                break;
        }
    };

    Editor = function(name, element) {

        this.idgen = new IDGen();

        // Statements holds the code already sent to Coq.
        this.statements = [];

        this._editor = CodeMirror.fromTextArea(element,
            {mode : {name : "coq",
                     version: 3,
                     singleLineStringErrors : false
                   },
             lineNumbers   : true,
             indentUnit    : 4,
             matchBrackets : true
            }
        );

        var self = this;
        this._editor.on('change', function(evt){ self.onCMChange(evt); });

    };



    /* EG:
     *
     * I'm not still sure how we want to do it, but I think we want to
     * maintain a richer structure of the Coq's document.
     *
     * Parsing should be done asynchronously (as in Emacs) and the
     * user should get some feedback out of it.
     *
     */

    // Send next statement to Coq.
    Editor.prototype.eatNextStatement = function() {

        var cm    = this._editor;
        var doc   = cm.getDoc();
        var start = {line : 0, ch : 0};

        // Locate the end of the document.
        if (this.statements.length) {

            var lastStm = this.statements.last();
            start = lastStm.end;

            // If there are no more statements, stop.
            // EG: Fix this.
            if (start.line === doc.lastLine() &&
                start.ch === doc.getLine(doc.lastLine()).length) {
                return false;
            }
        }

        var start_ch = start.ch;
        var text, handle, end_ch=0, dotmatch=null;

        // EG: This seems broken...
        for (var i=start.line ; i<doc.lineCount() ; i++) {

            handle = doc.getLineHandle(i);
            text = handle.text.slice(start_ch);
            dotmatch = DOT_R.exec(text);

            if(dotmatch !== null &&
                cm.getTokenAt({line: i,
                               ch: dotmatch.index + 1}).type !== 'comment') {
                end_ch = start_ch + dotmatch.index + 1;
                break;
            }
            start_ch = 0;
        }


        if (dotmatch === null)
            return false;

        // We found a statement!
        var stm = new Statement(start,
                                {line : handle.lineNo(),
                                 ch   : end_ch},
                                 text
                               );

        // Add the statement to our list.
        stm.id = this.idgen.next();
        this.statements.push(stm);
        stm.position = this.statements.length - 1;

        // EG: The stm should gain eid and sid properties.
        // In fact, there are 3 states for a statement: new, parsed, and executed/errored.
        this.coqEval(stm);
        return true;
    };

    Editor.prototype.coqEval = function(stm) {

        // Mark the statement
        var doc  = this._editor.getDoc();

        // XXX: Quack!
        var mark = doc.markText(stm.start, stm.end, {className : 'coq-eval-pending'});
        mark.stm = stm;
        stm.mark = mark;

        // We should be fully event driven here...

        // Two things can happen: a parsing error (thus we will never get a sid),
        // of a succesful parse, we get a sid.

        // EG: For now we use a hack, parsing error returns 0
        var nsid = jsCoq.add(jsCoq.sid.last(), -1, stm.text);

        // Should we hook in the check add to request the commit after
        // the parse feedback?
        if (nsid) {

            // Try to execute it.
            jsCoq.sid.push(nsid);
            jsCoq.commit(nsid);

            // Commit was successful
            if (nsid == jsCoq.sid.last()) {
                mark.clear();
                mark = doc.markText(stm.start, stm.end, {className : 'coq-eval-ok'});
                mark.stm = stm;
                stm.mark = mark;

              // Print goals
              document.getElementById("goal-text").textContent = jsCoq.goals();
            }
        } else { // Parse/library loading error.

            // Similar to popStatement but without sid handling.
            var stm = this.statements.pop();
            stm.mark.clear();
        }
    };

    // Back...
    Editor.prototype.popStatement = function() {

        if (this.statements.length <= 1)
            return false;

        // Clear the mark from the last statement.
        var stm = this.statements.pop();
        stm.mark.clear();

        // Drop the last sid
        jsCoq.sid.pop();
        // And tell coq to go back to the old state.
        jsCoq.edit(jsCoq.sid.last());

        // Update goals
        document.getElementById("goal-text").textContent = jsCoq.goals();
        return true;
    };

    // This is an event, shouldn't it return true?
    Editor.prototype.onCMChange = function(evt) {

        var doc   = this._editor.getDoc();
        var marks = doc.findMarksAt(doc.getCursor());

        if (this.statements.length <= 1)
            return;

        if (marks.length === 1) {
            for (var i = this.statements.length - 1 ; i >= marks[0].stm.position ; i-- ) {
                this.popStatement();
            }
        }
    };

    var IDGen = function() {
        this.id = 1;
    };

    IDGen.prototype.next = function() {
        this.id--;
        return this.id;
    };

    var Statement = function(start, end, text){
        // start, end: {line: l, ch: c}
        this.start = start;
        this.end = end;
        this.text = text;
        this.id = 0;
        this.mark = undefined;
    };
}());<|MERGE_RESOLUTION|>--- conflicted
+++ resolved
@@ -22,39 +22,6 @@
         this.editor        = new Editor('coq', this.script_panel.getElementsByTagName('textarea')[0]);
 
         var self = this;
-<<<<<<< HEAD
-        this.toolsbar.addEventListener('click',  function(evt){ self.toolbarClickHandler(evt); });
-        window.addEventListener       ('load',   function(evt){ self.fitToScreen(evt); });
-        window.addEventListener       ('resize', function(evt){ self.fitToScreen(evt); });
-
-        /* Setup Coq */
-
-        function add_to_log(txt) {
-            var txt_span = document.createElement("span");
-            txt_span.textContent = txt;
-            var lb = document.getElementById("message-panel");
-            lb.insertBefore(txt_span, lb.firstChild);
-        }
-
-        // On error we go back to the last sid.
-
-        // NOTE: This is only called on jsCoq.commit() for parser
-        // errors we must handle the error at jsCoq.add time.
-        jsCoq.onError = function(e) { console.log(e.toString());
-                                      // add_to_log(e.toString());
-                                      self.editor.popStatement();
-                                    };
-
-        jsCoq.onLog   = function(e) { var estr = e.toString();
-                                      console.log(estr);
-                                      // Hack
-                                      var errstr = "ErrorMsg";
-                                      if (estr.indexOf(errstr) != -1) {
-                                          add_to_log(estr);
-                                      }
-                                    };
-
-=======
         this.toolsbar.addEventListener('click', function(evt){ self.toolbarClickHandler(evt); });
         window.addEventListener('load', function(evt){self.onload(evt);});
     };
@@ -75,7 +42,6 @@
                                   if (e.toString().indexOf("ErrorMsg") != -1)
                                           self.printCoqEvent(e);
                                  };
->>>>>>> fdbf3597
         // Initial sid.
         jsCoq.sid = [];
         jsCoq.sid.push(jsCoq.init());
